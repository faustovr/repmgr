#define REPMGR_VERSION_DATE ""
<<<<<<< HEAD
#define REPMGR_VERSION "4.0beta1"

#endif
=======
#define REPMGR_VERSION "4.0dev"
>>>>>>> 0b2a6fe2
<|MERGE_RESOLUTION|>--- conflicted
+++ resolved
@@ -1,8 +1,2 @@
 #define REPMGR_VERSION_DATE ""
-<<<<<<< HEAD
 #define REPMGR_VERSION "4.0beta1"
-
-#endif
-=======
-#define REPMGR_VERSION "4.0dev"
->>>>>>> 0b2a6fe2
