--- conflicted
+++ resolved
@@ -1,18 +1,10 @@
 /*
-<<<<<<< HEAD
- * repmgrd.c
+ * repmgrd.c - Replication manager daemon
  *
- * Copyright (c) 2ndQuadrant, 2010
- * Copyright (c) Heroku, 2010
-=======
- * repmgrd.c - Replication manager daemon
  * Copyright (C) 2ndQuadrant, 2010
->>>>>>> d4de19bc
  *
  * This module connects to the nodes of a replication cluster and monitors
  * how far are they from master
-<<<<<<< HEAD
-=======
  *
  * This program is free software: you can redistribute it and/or modify
  * it under the terms of the GNU General Public License as published by
@@ -27,7 +19,6 @@
  * You should have received a copy of the GNU General Public License
  * along with this program.  If not, see <http://www.gnu.org/licenses/>.
 
->>>>>>> d4de19bc
  */
 
 #include <signal.h>
@@ -84,21 +75,12 @@
 /*
  * Every 3 seconds, insert monitor info
  */
-<<<<<<< HEAD
 #define MonitorCheck()						  \
 	for (;;)								  \
 	{										  \
 		MonitorExecute();					  \
 		sleep(3);							  \
 	}
-=======
-#define MonitorCheck() \
-						for (;;) \
-						{ \
-							MonitorExecute(); \
-							sleep(3); \
-						}
->>>>>>> d4de19bc
 
 
 int
@@ -138,18 +120,6 @@
 	{
 		switch (c)
 		{
-<<<<<<< HEAD
-			case 'f':
-				config_file = optarg;
-				break;
-			case 'v':
-				verbose = true;
-				break;
-			default:
-				fprintf(stderr, _("Try \"%s --help\" for more information.\n"),
-						progname);
-				exit(1);
-=======
 		case 'f':
 			config_file = optarg;
 			break;
@@ -157,9 +127,9 @@
 			verbose = true;
 			break;
 		default:
-			fprintf(stderr, _("Try \"%s --help\" for more information.\n"), progname);
+				fprintf(stderr, _("Try \"%s --help\" for more information.\n"),
+						progname);
 			exit(1);
->>>>>>> d4de19bc
 		}
 	}
 
@@ -180,11 +150,7 @@
 	if (myLocalId == -1)
 	{
 		fprintf(stderr, "Node information is missing. "
-<<<<<<< HEAD
 				"Check the configuration file.\n");
-=======
-		        "Check the configuration file.\n");
->>>>>>> d4de19bc
 		exit(1);
 	}
 
@@ -195,12 +161,8 @@
 	if (strcmp(standby_version, "") == 0)
 	{
 		PQfinish(myLocalConn);
-<<<<<<< HEAD
 		fprintf(stderr, _("%s needs standby to be PostgreSQL 9.0 or better\n"),
 				progname);
-=======
-		fprintf(stderr, _("%s needs standby to be PostgreSQL 9.0 or better\n"), progname);
->>>>>>> d4de19bc
 		exit(1);
 	}
 
@@ -231,13 +193,10 @@
 		MonitorCheck();
 	}
 
-<<<<<<< HEAD
 	/* Prevent a double-free */
 	if (primaryConn == myLocalConn)
 		myLocalConn = NULL;
 
-=======
->>>>>>> d4de19bc
 	/* close the connection to the database and cleanup */
 	CloseConnections();
 
@@ -287,17 +246,10 @@
 	}
 	if (PQstatus(primaryConn) != CONNECTION_OK)
 	{
-<<<<<<< HEAD
 		fprintf(stderr, "\n%s: We couldn't reconnect to master, checking if ",
 				progname);
-		fprintf(stderr, "%s: another node has been promoted.\n", progname);
 		for (connection_retries = 0; connection_retries < 6;
 			 connection_retries++)
-=======
-		fprintf(stderr, "\n%s: We couldn't reconnect to master, checking if "
-		                "another node has been promoted.\n", progname);
-		for (connection_retries = 0; connection_retries < 6; connection_retries++)
->>>>>>> d4de19bc
 		{
 			primaryConn = getMasterConnection(myLocalConn, myLocalId,
 											  myClusterName, &primaryId, NULL);
@@ -325,11 +277,7 @@
 	if (!is_standby(myLocalConn))
 	{
 		fprintf(stderr, "\n%s: seems like we have been promoted, so exit from monitoring...\n",
-<<<<<<< HEAD
-				progname);
-=======
 		        progname);
->>>>>>> d4de19bc
 		CloseConnections();
 		exit(1);
 	}
@@ -343,16 +291,10 @@
 		CancelQuery();
 
 	/* Get local xlog info */
-<<<<<<< HEAD
 	sqlquery_snprintf(
 		sqlquery,
 		"SELECT CURRENT_TIMESTAMP, pg_last_xlog_receive_location(), "
 		"pg_last_xlog_replay_location()");
-=======
-	sprintf(sqlquery,
-	        "SELECT CURRENT_TIMESTAMP, pg_last_xlog_receive_location(), "
-	        "pg_last_xlog_replay_location()");
->>>>>>> d4de19bc
 
 	res = PQexec(myLocalConn, sqlquery);
 	if (PQresultStatus(res) != PGRES_TUPLES_OK)
@@ -369,11 +311,7 @@
 	PQclear(res);
 
 	/* Get primary xlog info */
-<<<<<<< HEAD
 	sqlquery_snprintf(sqlquery, "SELECT pg_current_xlog_location() ");
-=======
-	sprintf(sqlquery, "SELECT pg_current_xlog_location() ");
->>>>>>> d4de19bc
 
 	res = PQexec(primaryConn, sqlquery);
 	if (PQresultStatus(res) != PGRES_TUPLES_OK)
@@ -394,29 +332,16 @@
 	/*
 	 * Build the SQL to execute on primary
 	 */
-<<<<<<< HEAD
 	sqlquery_snprintf(sqlquery,
 					  "INSERT INTO repmgr_%s.repl_monitor "
 					  "VALUES(%d, %d, '%s'::timestamp with time zone, "
 					  " '%s', '%s', "
-					  " %lld, %lld)", myClusterName,
+	        " %lld, %lld)", myClusterName,
 					  primaryId, myLocalId, monitor_standby_timestamp,
 					  last_wal_primary_location,
 					  last_wal_standby_received,
 					  (lsn_primary - lsn_standby_received),
 					  (lsn_standby_received - lsn_standby_applied));
-=======
-	sprintf(sqlquery,
-	        "INSERT INTO repmgr_%s.repl_monitor "
-	        "VALUES(%d, %d, '%s'::timestamp with time zone, "
-	        " '%s', '%s', "
-	        " %lld, %lld)", myClusterName,
-	        primaryId, myLocalId, monitor_standby_timestamp,
-	        last_wal_primary_location,
-	        last_wal_standby_received,
-	        (lsn_primary - lsn_standby_received),
-	        (lsn_standby_received - lsn_standby_applied));
->>>>>>> d4de19bc
 
 	/*
 	 * Execute the query asynchronously, but don't check for a result. We
@@ -424,11 +349,7 @@
 	 */
 	if (PQsendQuery(primaryConn, sqlquery) == 0)
 		fprintf(stderr, "Query could not be sent to primary. %s\n",
-<<<<<<< HEAD
 				PQerrorMessage(primaryConn));
-=======
-		        PQerrorMessage(primaryConn));
->>>>>>> d4de19bc
 }
 
 
@@ -437,15 +358,9 @@
 {
 	PGresult   *res;
 
-<<<<<<< HEAD
 	sqlquery_snprintf(sqlquery, "SELECT oid FROM pg_class "
-					  " WHERE oid = 'repmgr_%s.repl_nodes'::regclass",
-					  myClusterName);
-=======
-	sprintf(sqlquery, "SELECT oid FROM pg_class "
 	        " WHERE oid = 'repmgr_%s.repl_nodes'::regclass",
 	        myClusterName);
->>>>>>> d4de19bc
 	res = PQexec(myLocalConn, sqlquery);
 	if (PQresultStatus(res) != PGRES_TUPLES_OK)
 	{
@@ -480,19 +395,10 @@
 {
 	PGresult   *res;
 
-<<<<<<< HEAD
 	/* Check if we have my node information in repl_nodes */
 	sqlquery_snprintf(sqlquery, "SELECT * FROM repmgr_%s.repl_nodes "
 					  " WHERE id = %d AND cluster = '%s' ",
-					  myClusterName, myLocalId, myClusterName);
-=======
-	/*
-	 * Check if we have my node information in repl_nodes
-	 */
-	sprintf(sqlquery, "SELECT * FROM repmgr_%s.repl_nodes "
-	        " WHERE id = %d AND cluster = '%s' ",
 	        myClusterName, myLocalId, myClusterName);
->>>>>>> d4de19bc
 
 	res = PQexec(myLocalConn, sqlquery);
 	if (PQresultStatus(res) != PGRES_TUPLES_OK)
@@ -511,27 +417,16 @@
 	if (PQntuples(res) == 0)
 	{
 		PQclear(res);
-<<<<<<< HEAD
 
 		/* Adding the node */
 		sqlquery_snprintf(sqlquery, "INSERT INTO repmgr_%s.repl_nodes "
-						  "VALUES (%d, '%s', '%s')",
+		        "VALUES (%d, '%s', '%s')",
 						  myClusterName, myLocalId, myClusterName, conninfo);
-=======
-		/* Adding the node */
-		sprintf(sqlquery, "INSERT INTO repmgr_%s.repl_nodes "
-		        "VALUES (%d, '%s', '%s')",
-		        myClusterName, myLocalId, myClusterName, conninfo);
->>>>>>> d4de19bc
 
 		if (!PQexec(primaryConn, sqlquery))
 		{
 			fprintf(stderr, "Cannot insert node details, %s\n",
-<<<<<<< HEAD
 					PQerrorMessage(primaryConn));
-=======
-			        PQerrorMessage(primaryConn));
->>>>>>> d4de19bc
 			PQfinish(myLocalConn);
 			PQfinish(primaryConn);
 			exit(1);
@@ -563,17 +458,10 @@
 	printf(_("Usage:\n"));
 	printf(_(" %s [OPTIONS]\n"), progname);
 	printf(_("\nOptions:\n"));
-<<<<<<< HEAD
 	printf(_("	--help					  show this help, then exit\n"));
 	printf(_("	--version				  output version information, then exit\n"));
 	printf(_("	--verbose				  output verbose activity information\n"));
 	printf(_("	-f, --config_file=PATH	  database to connect to\n"));
-=======
-	printf(_("  --help                    show this help, then exit\n"));
-	printf(_("  --version                 output version information, then exit\n"));
-	printf(_("  --verbose                 output verbose activity information\n"));
-	printf(_("  -f, --config_file=PATH    database to connect to\n"));
->>>>>>> d4de19bc
 	printf(_("\n%s monitors a cluster of servers.\n"), progname);
 }
 
