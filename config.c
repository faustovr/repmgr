/*
<<<<<<< HEAD
 * config.c
 *
 * Copyright (c) 2ndQuadrant, 2010
 * Copyright (c) Heroku, 2010
=======
 * config.c - Functions to parse the config file
 * Copyright (C) 2ndQuadrant, 2010
 *
 * This program is free software: you can redistribute it and/or modify
 * it under the terms of the GNU General Public License as published by
 * the Free Software Foundation, either version 3 of the License, or
 * (at your option) any later version.
 *
 * This program is distributed in the hope that it will be useful,
 * but WITHOUT ANY WARRANTY; without even the implied warranty of
 * MERCHANTABILITY or FITNESS FOR A PARTICULAR PURPOSE.  See the
 * GNU General Public License for more details.
 *
 * You should have received a copy of the GNU General Public License
 * along with this program.  If not, see <http://www.gnu.org/licenses/>.
>>>>>>> d4de19bc
 *
 */

#include "repmgr.h"

#include "strutil.h"


void
parse_config(const char *config_file, char *cluster_name, int *node,
			 char *conninfo)
{
	char *s, buff[MAXLINELENGTH];
	char name[MAXLEN];
	char value[MAXLEN];

	FILE *fp = fopen (config_file, "r");

	if (fp == NULL)
		return;

	/* Read next line */
	while ((s = fgets (buff, sizeof buff, fp)) != NULL)
	{
		/* Skip blank lines and comments */
		if (buff[0] == '\n' || buff[0] == '#')
			continue;

		/* Parse name/value pair from line */
		parse_line(buff, name, value);

		/* Copy into correct entry in parameters struct */
		if (strcmp(name, "cluster") == 0)
			strncpy (cluster_name, value, MAXLEN);
		else if (strcmp(name, "node") == 0)
			*node = atoi(value);
		else if (strcmp(name, "conninfo") == 0)
			strncpy (conninfo, value, MAXLEN);
		else
			printf ("WARNING: %s/%s: Unknown name/value pair!\n", name, value);
	}


	/* Close file */
	fclose (fp);
}

char *
trim (char *s)
{
	/* Initialize start, end pointers */
	char *s1 = s, *s2 = &s[strlen (s) - 1];

	/* Trim and delimit right side */
	while ( (isspace (*s2)) && (s2 >= s1) )
		--s2;
	*(s2+1) = '\0';

	/* Trim left side */
	while ( (isspace (*s1)) && (s1 < s2) )
		++s1;

	/* Copy finished string */
	strcpy (s, s1);
	return s;
}

void
parse_line(char *buff, char *name, char *value)
{
	int i = 0;
	int j = 0;

	/*
	 * first we find the name of the parameter
	 */
	for ( ; i < MAXLEN; ++i)
	{
		if (buff[i] != '=')
			name[j++] = buff[i];
		else
			break;
	}
	name[j] = '\0';

	/*
	 * Now the value
	 */
	j = 0;
	for ( ++i ; i < MAXLEN; ++i)
		if (buff[i] == '\'')
			continue;
		else if (buff[i] != '\n')
			value[j++] = buff[i];
		else
			break;
	value[j] = '\0';
	trim(value);
}<|MERGE_RESOLUTION|>--- conflicted
+++ resolved
@@ -1,10 +1,4 @@
 /*
-<<<<<<< HEAD
- * config.c
- *
- * Copyright (c) 2ndQuadrant, 2010
- * Copyright (c) Heroku, 2010
-=======
  * config.c - Functions to parse the config file
  * Copyright (C) 2ndQuadrant, 2010
  *
@@ -20,7 +14,6 @@
  *
  * You should have received a copy of the GNU General Public License
  * along with this program.  If not, see <http://www.gnu.org/licenses/>.
->>>>>>> d4de19bc
  *
  */
 
