--- conflicted
+++ resolved
@@ -121,11 +121,7 @@
 static void format_db_cli_params(const char *conninfo, char *output);
 static bool copy_file(const char *old_filename, const char *new_filename);
 
-<<<<<<< HEAD
-static void read_backup_label(const char *local_data_directory, struct BackupLabel *out_backup_label);
-=======
 static bool read_backup_label(const char *local_data_directory, struct BackupLabel *out_backup_label);
->>>>>>> 72f9b014
 
 /* Global variables */
 static const char *keywords[6];
@@ -191,10 +187,7 @@
 		{"config-archive-dir", required_argument, NULL, 5},
 		{"pg_rewind", optional_argument, NULL, 6},
 		{"pwprompt", optional_argument, NULL, 7},
-<<<<<<< HEAD
-=======
 		{"csv", no_argument, NULL, 8},
->>>>>>> 72f9b014
 		{"help", no_argument, NULL, '?'},
 		{"version", no_argument, NULL, 'V'},
 		{NULL, 0, NULL, 0}
@@ -435,12 +428,9 @@
 			case 7:
 				runtime_options.witness_pwprompt = true;
 				break;
-<<<<<<< HEAD
-=======
 			case 8:
 				runtime_options.csv_mode = true;
 				break;
->>>>>>> 72f9b014
 
 			default:
 			{
@@ -784,8 +774,6 @@
 
 	log_verbose(LOG_DEBUG, "do_cluster_show(): \n%s\n",sqlquery );
 
-	log_verbose(LOG_DEBUG, "do_cluster_show(): \n%s\n",sqlquery );
-
 	res = PQexec(conn, sqlquery);
 
 	if (PQresultStatus(res) != PGRES_TUPLES_OK)
@@ -1724,14 +1712,6 @@
 		}
 
 		/* Read backup label copied from primary */
-<<<<<<< HEAD
-		/* XXX ensure this function does not exit on error as we'd need to stop the backup */
-		read_backup_label(local_data_directory, &backup_label);
-
-		printf("Label: %s; file: %s\n", backup_label.label, backup_label.start_wal_file);
-
-		/* Handle tablespaces */
-=======
 		if (read_backup_label(local_data_directory, &backup_label) == false)
 		{
 			r = retval = ERR_BAD_BACKUP_LABEL;
@@ -1739,7 +1719,6 @@
 		}
 
 		/* Copy tablespaces and, if required, remap to a new location */
->>>>>>> 72f9b014
 
 		sqlquery_snprintf(sqlquery,
 						  " SELECT oid, pg_tablespace_location(oid) AS spclocation "
@@ -2062,13 +2041,8 @@
 	 */
 	if (runtime_options.rsync_only)
 	{
-<<<<<<< HEAD
-		char	script[MAXLEN];
-		char	label_path[MAXPGPATH];
-=======
 		char	label_path[MAXPGPATH];
 		char	dirpath[MAXLEN] = "";
->>>>>>> 72f9b014
 
 		if (runtime_options.force)
 		{
@@ -2076,15 +2050,6 @@
 			 * Remove any existing WAL from the target directory, since
 			 * rsync's --exclude option doesn't do it.
 			 */
-<<<<<<< HEAD
-			maxlen_snprintf(script, "rm -rf %s/pg_xlog/*",
-							local_data_directory);
-			r = system(script);
-			if (r != 0)
-			{
-				log_err(_("unable to empty local WAL directory %s/pg_xlog/\n"),
-						local_data_directory);
-=======
 
 			maxlen_snprintf(dirpath, "%s/pg_xlog/", local_data_directory);
 
@@ -2092,7 +2057,6 @@
 			{
 				log_err(_("unable to empty local WAL directory %s\n"),
 						dirpath);
->>>>>>> 72f9b014
 				exit(ERR_BAD_RSYNC);
 			}
 		}
@@ -2113,23 +2077,14 @@
 		 * functionality of replication slots
 		 */
 		if (server_version_num >= 90400 &&
-<<<<<<< HEAD
-				backup_label.min_failover_slot_lsn == InvalidXLogRecPtr)
-=======
 			backup_label.min_failover_slot_lsn == InvalidXLogRecPtr)
->>>>>>> 72f9b014
 		{
 			maxlen_snprintf(dirpath, "%s/pg_replslot/*",
 							local_data_directory);
 
 			log_debug("deleting pg_replslot directory contents\n");
-<<<<<<< HEAD
-			r = system(script);
-			if (r != 0)
-=======
 
 			if (!rmtree(dirpath, false))
->>>>>>> 72f9b014
 			{
 				log_err(_("unable to empty replication slot directory %s\n"),
 						dirpath);
@@ -2249,12 +2204,7 @@
 	{
 		log_err(_("Couldn't parse backup label entry \"%s: %s\" as lsn"),
 				label_key, label_value);
-<<<<<<< HEAD
-
-		exit(ERR_BAD_BACKUP_LABEL);
-=======
 		return InvalidXLogRecPtr;
->>>>>>> 72f9b014
 	}
 
 	return ptr;
@@ -2275,11 +2225,7 @@
  *
  *======================================
  */
-<<<<<<< HEAD
-static void
-=======
 static bool
->>>>>>> 72f9b014
 read_backup_label(const char *local_data_directory, struct BackupLabel *out_backup_label)
 {
 	char label_path[MAXPGPATH];
@@ -2304,11 +2250,7 @@
 	{
 		log_err(_("read_backup_label: could not open backup label file %s: %s"),
 				label_path, strerror(errno));
-<<<<<<< HEAD
-		exit(ERR_BAD_BACKUP_LABEL);
-=======
 		return false;
->>>>>>> 72f9b014
 	}
 
 	log_info(_("read_backup_label: parsing backup label file '%s'\n"),
@@ -2330,11 +2272,7 @@
 		{
 			log_err(_("read_backup_label: line too long in backup label file. Line begins \"%s: %s\""),
 					label_key, label_value);
-<<<<<<< HEAD
-			exit(ERR_BAD_BACKUP_LABEL);
-=======
 			return false;
->>>>>>> 72f9b014
 		}
 
 		log_debug("standby clone: got backup label entry \"%s: %s\"\n",
@@ -2346,16 +2284,6 @@
 			char wal_filename[MAXLEN];
 
 			nmatches = sscanf(label_value, "%" MAXLEN_STR "s (file %" MAXLEN_STR "[^)]", start_wal_location, wal_filename);
-<<<<<<< HEAD
-			if (nmatches != 2)
-			{
-				log_err(_("read_backup_label: unable to parse \"START WAL LOCATION\" in backup label\n"));
-				exit(ERR_BAD_BACKUP_LABEL);
-			}
-			out_backup_label->start_wal_location =
-				parse_label_lsn(&label_key[0], start_wal_location);
-
-=======
 
 			if (nmatches != 2)
 			{
@@ -2369,7 +2297,6 @@
 			if (out_backup_label->start_wal_location == InvalidXLogRecPtr)
 				return false;
 
->>>>>>> 72f9b014
 			(void) strncpy(out_backup_label->start_wal_file, wal_filename, MAXLEN);
 			out_backup_label->start_wal_file[MAXLEN-1] = '\0';
 		}
@@ -2377,12 +2304,9 @@
 		{
 			out_backup_label->checkpoint_location =
 				parse_label_lsn(&label_key[0], &label_value[0]);
-<<<<<<< HEAD
-=======
 
 			if (out_backup_label->checkpoint_location == InvalidXLogRecPtr)
 				return false;
->>>>>>> 72f9b014
 		}
 		else if (strcmp(label_key, "BACKUP METHOD") == 0)
 		{
@@ -2408,12 +2332,9 @@
 		{
 			out_backup_label->min_failover_slot_lsn =
 				parse_label_lsn(&label_key[0], &label_value[0]);
-<<<<<<< HEAD
-=======
 
 			if (out_backup_label->min_failover_slot_lsn == InvalidXLogRecPtr)
 				return false;
->>>>>>> 72f9b014
 		}
 		else
 		{
@@ -2423,13 +2344,10 @@
 	}
 
 	(void) fclose(label_file);
-<<<<<<< HEAD
-=======
 
 	log_debug(_("read_backup_label: label is %s; start wal file is %s\n"), out_backup_label->label, out_backup_label->start_wal_file);
 
 	return true;
->>>>>>> 72f9b014
 }
 
 static void
@@ -4304,10 +4222,7 @@
 	printf(_("  --pg_rewind[=VALUE]                 (standby switchover) 9.3/9.4 only - use pg_rewind if available,\n" \
 			 "                                        optionally providing a path to the binary\n"));
 	printf(_("  -k, --keep-history=VALUE            (cluster cleanup) retain indicated number of days of history (default: 0)\n"));
-<<<<<<< HEAD
-=======
 	printf(_("  --csv                               (cluster show) output in CSV mode (0 = master, 1 = standby, -1 = down)\n"));
->>>>>>> 72f9b014
 /*	printf(_("  --initdb-no-pwprompt                (witness server) no superuser password prompt during initdb\n"));*/
 	printf(_("  -P, --pwprompt                      (witness server) prompt for password when creating users\n"));
 	printf(_("  -S, --superuser=USERNAME            (witness server) superuser username for witness database\n" \
@@ -5300,16 +5215,6 @@
 			"hot_standby",
 			"logical",
 			NULL,
-<<<<<<< HEAD
-		};
-
-		char *levels_96plus[] = {
-			"replica",
-			"logical",
-			NULL,
-		};
-
-=======
 		};
 
 		/*
@@ -5322,7 +5227,6 @@
 			NULL,
 		};
 
->>>>>>> 72f9b014
 		char **levels;
 		int j = 0;
 
